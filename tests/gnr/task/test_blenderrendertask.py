--- conflicted
+++ resolved
@@ -115,7 +115,7 @@
                                     compositing=False,
                                     frames=frames,
                                     max_price=10)
-<<<<<<< HEAD
+        bt.initialize(DirManager(self.tempdir))
         return bt
     
     def setUp(self):
@@ -123,14 +123,10 @@
         program_file = self.temp_file_name('program')
         output_file = self.temp_file_name('output')
         self.bt = self.build_bt(2, 300, 7)
-        
-        
-=======
-
         dm = DirManager(self.path)
         self.bt.initialize(dm)
 
->>>>>>> 3b11b9b1
+
     def test_query_extra_data_for_test_task(self):
         self.bt.use_frames = True
         
