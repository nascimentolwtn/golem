import mock
import os
import random
import time

from golem.client import ClientTaskComputerEventListener
from golem.clientconfigdescriptor import ClientConfigDescriptor
from golem.core.common import timeout_to_deadline
from golem.task.taskbase import ComputeTaskDef, ResultType
from golem.task.taskcomputer import TaskComputer, PyTaskThread, logger
from golem.testutils import DatabaseFixture, TempDirFixture
from golem.tools.ci import ci_skip
from golem.tools.assertlogs import LogTestCase


@ci_skip
class TestTaskComputer(DatabaseFixture, LogTestCase):

    def setUp(self):
        super(TestTaskComputer, self).setUp()
        task_server = mock.MagicMock()
        task_server.get_task_computer_root.return_value = self.path
        task_server.config_desc = ClientConfigDescriptor()

        self.task_server = task_server

    def test_init(self):
        task_server = self.task_server
        tc = TaskComputer("ABC", task_server, use_docker_machine_manager=False)
        self.assertIsInstance(tc, TaskComputer)

    def test_run(self):
        task_server = self.task_server
        task_server.config_desc.task_request_interval = 0.5
        task_server.config_desc.use_waiting_for_task_timeout = True
        task_server.config_desc.waiting_for_task_timeout = 1
        task_server.config_desc.accept_tasks = True
        task_server.get_task_computer_root.return_value = self.path
        tc = TaskComputer("ABC", task_server, use_docker_machine_manager=False)
        self.assertFalse(tc.counting_task)
        self.assertEqual(len(tc.current_computations), 0)
        self.assertIsNone(tc.waiting_for_task)
        tc.last_task_request = 0
        tc.run()
        task_server.request_task.assert_called_with()
        task_server.request_task = mock.MagicMock()
        task_server.config_desc.accept_tasks = False
        tc2 = TaskComputer("DEF", task_server, use_docker_machine_manager=False)
        tc2.counting_task = False
        tc2.current_computations = []
        tc2.waiting_for_task = None
        tc2.last_task_request = 0

        tc2.run()
        task_server.request_task.assert_not_called()

        tc2.runnable = True
        tc2.compute_tasks = True
        tc2.waiting_for_task = False
        tc2.counting_task = False

        tc2.last_task_request = 0
        tc2.current_computations = []

        tc2.run()

        assert task_server.request_task.called

        task_server.request_task.called = False

        tc2.waiting_for_task = 'xxyyzz'
        tc2.use_waiting_ttl = True
        tc2.last_checking = 10 ** 10

        tc2.run()
        tc2.session_timeout()

    def test_resource_failure(self):
        task_server = self.task_server

        tc = TaskComputer("ABC", task_server, use_docker_machine_manager=False)

        task_id = 'xyz'
        subtask_id = 'xxyyzz'

        tc.task_resource_failure(task_id, 'reason')
        assert not task_server.send_task_failed.called

        tc.task_to_subtask_mapping[task_id] = subtask_id
        tc.assigned_subtasks[subtask_id] = mock.Mock()

        tc.task_resource_failure(task_id, 'reason')
        assert task_server.send_task_failed.called

        tc.resource_request_rejected(subtask_id, 'reason')

    def test_computation(self):
<<<<<<< HEAD
        task_server = mock.MagicMock()
        task_server.get_task_computer_root.return_value = self.path
        task_server.config_desc = config_desc()
        task_server.task_keeper.task_headers["xyz"].deadline = \
            timeout_to_deadline(20)
        tc = TaskComputer("ABC", task_server, use_docker_machine_manager=False)

=======
>>>>>>> 684a9dbd
        ctd = ComputeTaskDef()
        ctd.task_id = "xyz"
        ctd.subtask_id = "xxyyzz"
        ctd.return_address = "10.10.10.10"
        ctd.return_port = 10203
        ctd.key_id = "key"
        ctd.task_owner = "owner"
        ctd.src_code = \
            "cnt=0\n" \
            "for i in range(10000):\n" \
            "\tcnt += 1\n" \
            "output={'data': cnt, 'result_type': 0}"
        ctd.extra_data = {}
        ctd.short_description = "add cnt"
        ctd.deadline = timeout_to_deadline(10)

        task_server = self.task_server
        task_server.task_keeper.task_headers[
            ctd.subtask_id].subtask_timeout = 5

        task_server.task_keeper.task_headers["xyz"].deadline = \
            timeout_to_deadline(20)

        tc = TaskComputer("ABC", task_server, use_docker_machine_manager=False)

        self.assertEqual(len(tc.assigned_subtasks), 0)
        tc.task_given(ctd)
        self.assertEqual(tc.assigned_subtasks["xxyyzz"], ctd)
        self.assertLessEqual(tc.assigned_subtasks["xxyyzz"].deadline,
                             timeout_to_deadline(10))
        self.assertEqual(tc.task_to_subtask_mapping["xyz"], "xxyyzz")
        tc.task_server.request_resource.assert_called_with(
            "xyz",  tc.resource_manager.get_resource_header("xyz"),
            "10.10.10.10", 10203, "key", "owner")
<<<<<<< HEAD
=======

>>>>>>> 684a9dbd
        assert tc.task_resource_collected("xyz")
        tc.task_server.unpack_delta.assert_called_with(
            tc.dir_manager.get_task_resource_dir("xyz"), None, "xyz")
        assert len(tc.current_computations) == 0
        assert tc.assigned_subtasks.get("xxyyzz") is None
        task_server.send_task_failed.assert_called_with(
            "xxyyzz", "xyz", "Host direct task not supported",
            "10.10.10.10", 10203, "key", "owner", "ABC")
<<<<<<< HEAD
=======

>>>>>>> 684a9dbd

        tc.support_direct_computation = True
        tc.task_given(ctd)
        assert tc.task_resource_collected("xyz")
        assert not tc.waiting_for_task
        assert len(tc.current_computations) == 1
        self.assertGreater(tc.current_computations[0].time_to_compute, 9)
        self.assertLessEqual(tc.current_computations[0].time_to_compute, 10)
        self.__wait_for_tasks(tc)

        prev_task_failed_count = task_server.send_task_failed.call_count
        self.assertFalse(tc.counting_task)
        self.assertEqual(len(tc.current_computations), 0)
        self.assertIsNone(tc.assigned_subtasks.get("xxyyzz"))
        assert task_server.send_task_failed.call_count == prev_task_failed_count
        self.assertTrue(task_server.send_results.called)
        args = task_server.send_results.call_args[0]
        self.assertEqual(args[0], "xxyyzz")
        self.assertEqual(args[1], "xyz")
        self.assertEqual(args[2]["data"], 10000)
        self.assertGreater(args[3], 0)
        self.assertLess(args[3], 10)
        self.assertEqual(args[4], "10.10.10.10")
        self.assertEqual(args[5], 10203)
        self.assertEqual(args[6], "key")
        self.assertEqual(args[7], "owner")
        self.assertEqual(args[8], "ABC")

        ctd.subtask_id = "aabbcc"
        ctd.src_code = "raise Exception('some exception')"
        ctd.deadline = timeout_to_deadline(5)
        tc.task_given(ctd)
        self.assertEqual(tc.assigned_subtasks["aabbcc"], ctd)
        self.assertLessEqual(tc.assigned_subtasks["aabbcc"].deadline,
                             timeout_to_deadline(5))
        self.assertEqual(tc.task_to_subtask_mapping["xyz"], "aabbcc")
        tc.task_server.request_resource.assert_called_with(
            "xyz",  tc.resource_manager.get_resource_header("xyz"),
            "10.10.10.10", 10203, "key", "owner")
        self.assertTrue(tc.task_resource_collected("xyz"))
        self.__wait_for_tasks(tc)

        self.assertFalse(tc.counting_task)
        self.assertEqual(len(tc.current_computations), 0)
        self.assertIsNone(tc.assigned_subtasks.get("aabbcc"))
        task_server.send_task_failed.assert_called_with(
            "aabbcc", "xyz", 'some exception', "10.10.10.10",
            10203, "key", "owner", "ABC")
<<<<<<< HEAD
=======

>>>>>>> 684a9dbd

        ctd.subtask_id = "aabbcc2"
        ctd.src_code = "print('Hello world')"
        ctd.timeout = timeout_to_deadline(5)
        tc.task_given(ctd)
        self.assertTrue(tc.task_resource_collected("xyz"))
        self.__wait_for_tasks(tc)

        task_server.send_task_failed.assert_called_with(
            "aabbcc2", "xyz", "Wrong result format", "10.10.10.10", 10203,
            "key", "owner", "ABC")

        task_server.task_keeper.task_headers["xyz"].deadline = \
            timeout_to_deadline(20)
        ctd.subtask_id = "aabbcc3"
        ctd.src_code = "output={'data': 0, 'result_type': 0}"
        ctd.deadline = timeout_to_deadline(40)
        tc.task_given(ctd)
        self.assertTrue(tc.task_resource_collected("xyz"))
        self.assertEqual(len(tc.current_computations), 1)
        self.assertGreater(tc.current_computations[0].time_to_compute, 10)
        self.assertLessEqual(tc.current_computations[0].time_to_compute, 20)
        self.__wait_for_tasks(tc)

        ctd.subtask_id = "xxyyzz2"
        ctd.timeout = timeout_to_deadline(1)
        tc.task_given(ctd)
        self.assertTrue(tc.task_resource_collected("xyz"))
        tt = tc.current_computations[0]
        tc.task_computed(tc.current_computations[0])
        self.assertEqual(len(tc.current_computations), 0)
        task_server.send_task_failed.assert_called_with(
            "xxyyzz2", "xyz", "Wrong result format", "10.10.10.10", 10203,
            "key", "owner", "ABC")
        tt.end_comp()
        time.sleep(0.5)
        if tt.is_alive():
            tt.join(timeout=5)

    def test_change_config(self):
        task_server = self.task_server


        tc = TaskComputer("ABC", task_server, use_docker_machine_manager=False)
        tc.docker_manager = mock.Mock()

        tc.use_docker_machine_manager = False
        tc.change_config(mock.Mock(), in_background=False)
        assert not tc.docker_manager.update_config.called

        tc.use_docker_machine_manager = True
        tc.docker_manager.update_config = lambda x, y, z: x()

        tc.counting_task = True
        tc.change_config(mock.Mock(), in_background=False)

        tc.docker_manager.update_config = lambda x, y, z: y()

        tc.counting_task = False
        tc.change_config(mock.Mock(), in_background=False)

    def test_event_listeners(self):
        client = mock.Mock()
        task_server = self.task_server

        tc = TaskComputer("ABC", task_server, use_docker_machine_manager=False)

        tc.lock_config(True)
        tc.lock_config(False)

        listener = ClientTaskComputerEventListener(client)
        tc.register_listener(listener)

        tc.lock_config(True)
        client.lock_config.assert_called_with(True)

        tc.lock_config(False)
        client.lock_config.assert_called_with(False)

    @staticmethod
    def __wait_for_tasks(tc):
        [t.join() for t in tc.current_computations]

    def test_request_rejected(self):
        task_server = self.task_server
        tc = TaskComputer("ABC", task_server, use_docker_machine_manager=False)
        with self.assertLogs(logger, level="INFO"):
            tc.task_request_rejected("xyz", "my rejection reason")


@ci_skip
class TestTaskThread(DatabaseFixture):
    def test_thread(self):
        ts = mock.MagicMock()
        ts.config_desc = ClientConfigDescriptor()

        tc = TaskComputer("ABC", ts, use_docker_machine_manager=False)
        tc.counting_task = True
        tc.waiting_for_task = None
        tt = self._new_task_thread(tc)

        tt.run()
        self.assertGreater(tt.end_time - tt.start_time, 0)
        self.assertLess(tt.end_time - tt.start_time, 20)
        self.assertTrue(tc.counting_task)

    def test_fail(self):
        first_error_msg = "First error message"
        second_error_msg = "Second error message"

        tt = self._new_task_thread(mock.Mock())
        tt._fail(first_error_msg)

        assert tt.error is True
        assert tt.done is True
        assert tt.error_msg == first_error_msg

        tt._fail(second_error_msg)
        assert tt.error is True
        assert tt.done is True
        assert tt.error_msg == first_error_msg

    def _new_task_thread(self, task_computer):
        files = self.additional_dir_content([0, [1], [1], [1], [1]])
        src_code = """
                   cnt = 0
                   for i in range(1000000):
                       cnt += 1
                   output = cnt
                   """

        return PyTaskThread(task_computer,
                            subtask_id="xxyyzz",
                            working_directory=self.path,
                            src_code=src_code,
                            extra_data={},
                            short_desc="hello thread",
                            res_path=os.path.dirname(files[0]),
                            tmp_path=os.path.dirname(files[1]),
                            timeout=20)


class TestTaskMonitor(DatabaseFixture):
    def test_task_computed(self):
        """golem.monitor signal"""
        from golem.monitor.model.nodemetadatamodel import NodeMetadataModel
        from golem.monitor.monitor import SystemMonitor
        from golem.monitorconfig import MONITOR_CONFIG
        monitor = SystemMonitor(
            NodeMetadataModel(
<<<<<<< HEAD
                "CLIID", "SESSID", "hackix", "3.1337", config_desc()),
            MONITOR_CONFIG)
        task_server = mock.MagicMock()
        task_server.config_desc = config_desc()
=======
                "CLIID", "SESSID", "hackix", "3.1337",
                ClientConfigDescriptor()),
            MONITOR_CONFIG)
        task_server = mock.MagicMock()
        task_server.config_desc = ClientConfigDescriptor()
>>>>>>> 684a9dbd
        task = TaskComputer("ABC", task_server,
                            use_docker_machine_manager=False)

        task_thread = mock.MagicMock()
        task_thread.start_time = time.time()
        duration = random.randint(1, 100)
        task_thread.end_time = task_thread.start_time + duration

        def prepare():
            subtask = mock.MagicMock()
            subtask_id = random.randint(3000, 4000)
            task_server.task_keeper.task_headers[subtask_id].subtask_timeout = duration

            task.assigned_subtasks[subtask_id] = subtask
            task_thread.subtask_id = subtask_id

        def check(expected):
            with mock.patch('golem.monitor.monitor.SenderThread.send') \
                    as mock_send:
                task.task_computed(task_thread)
                self.assertEqual(mock_send.call_count, 1)
                result = mock_send.call_args[0][0].dict_repr()
                for key in ('cliid', 'sessid', 'timestamp'):
                    del result[key]
                expected_d = {
                    'type': 'ComputationTime',
                    'success': expected,
                    'value': duration,
                }
                self.assertEqual(expected_d, result)

        # error case
        prepare()
        task_thread.error = True
        check(False)

        # success case
        prepare()
        task_thread.error = False
        task_thread.error_msg = None
        task_thread.result = {'data': 'oh senora!!!',
                              'result_type': ResultType.DATA}
        check(True)

        # default case (error)
        prepare()
        task_thread.result = None
        check(False)<|MERGE_RESOLUTION|>--- conflicted
+++ resolved
@@ -95,16 +95,6 @@
         tc.resource_request_rejected(subtask_id, 'reason')
 
     def test_computation(self):
-<<<<<<< HEAD
-        task_server = mock.MagicMock()
-        task_server.get_task_computer_root.return_value = self.path
-        task_server.config_desc = config_desc()
-        task_server.task_keeper.task_headers["xyz"].deadline = \
-            timeout_to_deadline(20)
-        tc = TaskComputer("ABC", task_server, use_docker_machine_manager=False)
-
-=======
->>>>>>> 684a9dbd
         ctd = ComputeTaskDef()
         ctd.task_id = "xyz"
         ctd.subtask_id = "xxyyzz"
@@ -139,10 +129,7 @@
         tc.task_server.request_resource.assert_called_with(
             "xyz",  tc.resource_manager.get_resource_header("xyz"),
             "10.10.10.10", 10203, "key", "owner")
-<<<<<<< HEAD
-=======
-
->>>>>>> 684a9dbd
+
         assert tc.task_resource_collected("xyz")
         tc.task_server.unpack_delta.assert_called_with(
             tc.dir_manager.get_task_resource_dir("xyz"), None, "xyz")
@@ -151,10 +138,7 @@
         task_server.send_task_failed.assert_called_with(
             "xxyyzz", "xyz", "Host direct task not supported",
             "10.10.10.10", 10203, "key", "owner", "ABC")
-<<<<<<< HEAD
-=======
-
->>>>>>> 684a9dbd
+
 
         tc.support_direct_computation = True
         tc.task_given(ctd)
@@ -203,10 +187,7 @@
         task_server.send_task_failed.assert_called_with(
             "aabbcc", "xyz", 'some exception', "10.10.10.10",
             10203, "key", "owner", "ABC")
-<<<<<<< HEAD
-=======
-
->>>>>>> 684a9dbd
+
 
         ctd.subtask_id = "aabbcc2"
         ctd.src_code = "print('Hello world')"
@@ -357,18 +338,11 @@
         from golem.monitorconfig import MONITOR_CONFIG
         monitor = SystemMonitor(
             NodeMetadataModel(
-<<<<<<< HEAD
-                "CLIID", "SESSID", "hackix", "3.1337", config_desc()),
-            MONITOR_CONFIG)
-        task_server = mock.MagicMock()
-        task_server.config_desc = config_desc()
-=======
                 "CLIID", "SESSID", "hackix", "3.1337",
                 ClientConfigDescriptor()),
             MONITOR_CONFIG)
         task_server = mock.MagicMock()
         task_server.config_desc = ClientConfigDescriptor()
->>>>>>> 684a9dbd
         task = TaskComputer("ABC", task_server,
                             use_docker_machine_manager=False)
 
