--- conflicted
+++ resolved
@@ -262,12 +262,8 @@
                       header["task_owner_port"], header["task_owner_key_id"],
                       header["environment"], header["task_owner"],
                       header["deadline"],
-<<<<<<< HEAD
-                      header["subtask_timeout"], 1024, 1.0, 1000)
-=======
                       header["subtask_timeout"], 1024, 1.0, 1000,
                       header['max_price'])
->>>>>>> 684a9dbd
 
 
 class TestCompSubtaskInfo(TestCase):
