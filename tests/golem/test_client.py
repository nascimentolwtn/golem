--- conflicted
+++ resolved
@@ -12,11 +12,7 @@
 from golem.network.p2p.node import Node
 from golem.network.p2p.peersession import PeerSessionInfo
 from golem.resource.dirmanager import DirManager
-<<<<<<< HEAD
-from golem.task.taskbase import Task, TaskHeader
-=======
-from golem.task.taskbase import resource_types
->>>>>>> d24cf42e
+from golem.task.taskbase import Task, TaskHeader, resource_types
 from golem.task.taskcomputer import TaskComputer
 from golem.task.taskmanager import TaskManager
 from golem.task.taskserver import TaskServer
@@ -251,67 +247,9 @@
         c.keys_auth = Mock()
         c.keys_auth.key_id = str(uuid.uuid4())
 
-<<<<<<< HEAD
-        try:
-            # settings
-            new_node_name = str(uuid.uuid4())
-            self.assertNotEqual(c.get_setting('node_name'), new_node_name)
-            c.update_setting('node_name', new_node_name)
-            self.assertEqual(c.get_setting('node_name'), new_node_name)
-            self.assertEqual(c.get_settings()['node_name'], new_node_name)
-
-            newer_node_name = str(uuid.uuid4())
-            self.assertNotEqual(c.get_setting('node_name'), newer_node_name)
-            settings = c.get_settings()
-            settings['node_name'] = newer_node_name
-            c.update_settings(settings)
-            self.assertEqual(c.get_setting('node_name'), newer_node_name)
-
-            # configure rpc
-            rpc_session = Mock()
-            self.assertIsNone(c.rpc_publisher)
-            c.configure_rpc(rpc_session)
-            self.assertIs(c.rpc_publisher.session, rpc_session)
-
-            # create task rpc
-            t = Task(TaskHeader("node_name", "task_id", "10.10.10.10", 123, "owner_id", "DEFAULT"),
-                     "print('hello')")
-            task_dict = DictSerializer.dump(t)
-            c.create_task(task_dict)
-            self.assertTrue(c.enqueue_new_task.called)
-
-            # status without peers
-            self.assertTrue(c.connection_status().startswith(u"Not connected"))
-
-            # peers
-            c.p2pservice.free_peers = [self.__new_session() for _ in xrange(3)]
-            c.p2pservice.peers = {str(i): self.__new_session() for i in xrange(4)}
-
-            known_peers = c.get_known_peers()
-            self.assertEqual(len(known_peers), 3)
-            self.assertTrue(all(peer for peer in known_peers))
-
-            connected_peers = c.get_connected_peers()
-            self.assertEqual(len(connected_peers), 4)
-            self.assertTrue(all(peer for peer in connected_peers))
-
-            # status with peers
-            self.assertTrue(c.connection_status().startswith(u"Connected"))
-            # status without ports
-            c.p2pservice.cur_port = 0
-            self.assertTrue(c.connection_status().startswith(u"Application not listening"))
-
-            # public key
-            self.assertEqual(c.get_public_key(), c.keys_auth.public_key)
-
-        except:
-            raise
-        finally:
-            c.quit()
-=======
         task = Mock()
         task.header.task_id = str(uuid.uuid4())
->>>>>>> d24cf42e
+
 
         c.enqueue_new_task(task)
         task.get_resources.assert_called_with(task.header.task_id, None, resource_types["hashes"])
@@ -355,7 +293,9 @@
         self.assertIs(c.rpc_publisher.session, rpc_session)
 
         # create task rpc
-        task_dict = dict(_cls=('golem.task.taskbase', 'Task'), should_wait=False)
+        t = Task(TaskHeader("node_name", "task_id", "10.10.10.10", 123, "owner_id", "DEFAULT"),
+                 "print('hello')")
+        task_dict = DictSerializer.dump(t)
         c.create_task(task_dict)
         self.assertTrue(c.enqueue_new_task.called)
 
