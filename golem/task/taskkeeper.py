--- conflicted
+++ resolved
@@ -94,11 +94,7 @@
     to compute or will pass information to other nodes.
     """
 
-<<<<<<< HEAD
-    def __init__(self, environments_manager, min_price=0.0, app_version=APP_VERSION, remove_task_timeout=30.0,
-=======
     def __init__(self, environments_manager, min_price=0.0, app_version=APP_VERSION, remove_task_timeout=180,
->>>>>>> 034e511c
                  verification_timeout=3600):
         self.task_headers = {}  # all computing tasks that this node now about
         self.supported_tasks = []  # ids of tasks that this node may try to compute
