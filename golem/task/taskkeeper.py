--- conflicted
+++ resolved
@@ -40,11 +40,7 @@
         self.subtask_id = subtask_id
 
 
-<<<<<<< HEAD
-def log_key_error(*args):
-=======
 def log_key_error(*args, **_):
->>>>>>> 5f91116b
     if isinstance(args[1], ComputeTaskDef):
         task_id = args[1].task_id
     else:
