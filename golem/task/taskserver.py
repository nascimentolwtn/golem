--- conflicted
+++ resolved
@@ -1,730 +1,645 @@
-# -*- coding: utf-8 -*-
-import datetime
-import itertools
-import logging
-import os
-import time
-
-from pydispatch import dispatcher
-
-from golem import model
-<<<<<<< HEAD
-from golem.core.async import async_run, AsyncRequest
-=======
-from golem.clientconfigdescriptor import ClientConfigDescriptor
-from golem.network.transport.network import ProtocolFactory, SessionFactory
-from golem.network.transport.tcpnetwork import TCPNetwork, TCPConnectInfo, SocketAddress, MidAndFilesProtocol
-from golem.network.transport.tcpserver import PendingConnectionsServer, PenConnStatus
->>>>>>> c7478ad5
-from golem.ranking.helper.trust import Trust
-from golem.task.deny import get_deny_set
-from golem.task.taskbase import TaskHeader
-from .taskcomputer import TaskComputer
-from .taskkeeper import TaskHeaderKeeper
-from .taskmanager import TaskManager
-
-logger = logging.getLogger('golem.task.taskserver')
-
-
-tmp_cycler = itertools.cycle(list(range(550)))
-
-
-<<<<<<< HEAD
-class TaskServer:
-    def __init__(self, node, config_desc, keys_auth, client, task_service,
-                 use_ipv6=False, use_docker_machine_manager=True):
-
-        self.node = node
-=======
-class TaskServer(PendingConnectionsServer):
-    def __init__(self, node,
-                 config_desc: ClientConfigDescriptor(),
-                 keys_auth,
-                 client,
-                 use_ipv6=False,
-                 use_docker_machine_manager=True):
->>>>>>> c7478ad5
-        self.client = client
-        self.keys_auth = keys_auth
-        self.config_desc = config_desc
-
-        self.task_keeper = TaskHeaderKeeper(
-            client.environments_manager,
-            min_price=config_desc.min_price
-        )
-        self.task_manager = TaskManager(
-            config_desc.node_name,
-            self.node,
-            self.keys_auth,
-            root_path=self.__get_task_manager_root(client.datadir),
-            tasks_dir=os.path.join(client.datadir, 'tasks')
-        )
-        self.task_computer = TaskComputer(
-            config_desc.node_name,
-            task_server=self,
-            use_docker_machine_manager=use_docker_machine_manager
-        )
-
-        self.task_manager.listen_address =\
-            self.node.pub_addr or self.node.prv_addr
-        self.task_manager.listen_port = self.client.get_p2p_port()
-        self.task_manager.node = self.node
-        self.task_service = task_service
-
-        self.task_sessions = {}
-
-        self.max_trust = 1.0
-        self.min_trust = 0.0
-
-        self.last_messages = []
-        self.last_message_time_threshold = config_desc.task_session_timeout
-
-        self.results_to_send = {}
-        self.failures_to_send = {}
-        self.payments_to_send = set()
-        self.payment_requests_to_send = set()
-
-        self.deny_set = get_deny_set(datadir=client.datadir)
-
-        dispatcher.connect(self.paymentprocessor_listener,
-                           signal="golem.paymentprocessor")
-        dispatcher.connect(self.transactions_listener,
-                           signal="golem.transactions")
-
-    def paymentprocessor_listener(self, sender, signal, event='default', **kwargs):
-        if event != 'payment.confirmed':
-            return
-        payment = kwargs.pop('payment')
-        logging.debug('Notified about payment.confirmed: %r', payment)
-        self.payments_to_send.add(payment)
-
-    def transactions_listener(self, sender, signal, event='default', **kwargs):
-        if event != 'expected_income':
-            return
-        expected_income = kwargs.pop('expected_income')
-        logger.debug('REQUESTS_TO_SEND: expected_income')
-        self.payment_requests_to_send.add(expected_income)
-
-    def key_changed(self):
-        """React to the fact that key id has been changed. Inform task manager about new key """
-        self.task_manager.key_id = self.keys_auth.get_key_id()
-
-    def change_config(self, config_desc, run_benchmarks=False):
-        self.config_desc = config_desc
-        self.last_message_time_threshold = config_desc.task_session_timeout
-        self.task_manager.change_config(self.__get_task_manager_root(self.client.datadir))
-        self.task_computer.change_config(config_desc, run_benchmarks=run_benchmarks)
-        self.task_keeper.change_config(config_desc)
-
-    def sync_network(self):
-        self.send_waiting_results()
-        self.send_waiting_payments()
-        self.send_waiting_payment_requests()
-        self.task_computer.run()
-        self.__remove_old_tasks()
-
-        if next(tmp_cycler) == 0:
-            logger.debug('TASK SERVER TASKS DUMP: %r',
-                         self.task_manager.tasks)
-            logger.debug('TASK SERVER TASKS STATES: %r',
-                         self.task_manager.tasks_states)
-
-    def quit(self):
-        self.task_computer.quit()
-
-    def get_environment_by_id(self, env_id):
-        return self.task_keeper.environments_manager.get_environment_by_id(env_id)
-
-    # This method chooses random task from the network to compute on our machine
-    def request_task(self):
-        theader = self.task_keeper.get_task()
-        transaction_system = self.client.transaction_system
-
-        if theader is None:
-            return None
-        if not self.should_accept_requestor(theader.task_owner_key_id):
-            return None
-
-        env = self.get_environment_by_id(theader.environment)
-        performance = env.get_performance(self.config_desc) or 0.0
-        min_price = self.config_desc.min_price
-        address = (theader.task_owner_address, theader.task_owner_port)
-        eth_account = None
-
-        if transaction_system:
-            eth_account = transaction_system.get_payment_address()
-
-        args = {
-            'task_id': theader.task_id,
-            'performance': performance,
-            'price': self.config_desc.min_price,
-            'max_disk': self.config_desc.max_resource_size,
-            'max_memory': self.config_desc.max_memory_size,
-            'max_cpus': self.config_desc.num_cores,
-            'eth_account': eth_account
-        }
-
-        try:
-<<<<<<< HEAD
-            print('Request task', theader.task_id, address)
-            self.task_manager.add_comp_task_request(theader, min_price)
-            self.task_service.spawn_connect(
-                theader.task_owner_key_id,
-                [address],
-                lambda session: self._request_task_success(session, **args),
-                lambda error: self._request_task_error(error, theader.task_id)
-            )
-=======
-            env = self.get_environment_by_id(theader.environment)
-            if env is not None:
-                performance = env.get_performance(self.config_desc)
-            else:
-                performance = 0.0
-
-            is_requestor_accepted = self.should_accept_requestor(theader.task_owner_key_id)
-            is_price_accepted = self.config_desc.min_price < theader.max_price
-            if is_requestor_accepted and is_price_accepted:
-                self.task_manager.add_comp_task_request(theader=theader,
-                                                        price=int(theader.max_price))
-                args = {
-                    'node_name': self.config_desc.node_name,
-                    'key_id': theader.task_owner_key_id,
-                    'task_id': theader.task_id,
-                    'estimated_performance': performance,
-                    'price': self.config_desc.min_price,
-                    'max_resource_size': self.config_desc.max_resource_size,
-                    'max_memory_size': self.config_desc.max_memory_size,
-                    'num_cores': self.config_desc.num_cores
-                }
-                self._add_pending_request(TASK_CONN_TYPES['task_request'], theader.task_owner, theader.task_owner_port, theader.task_owner_key_id, args)
-
-                return theader.task_id
-        except Exception as err:
-            logger.warning("Cannot send request for task: {}".format(err))
-            self.task_keeper.remove_task_header(theader.task_id)
->>>>>>> c7478ad5
-
-            return theader.task_id
-
-        except Exception as err:
-            self._request_task_error(err, theader.task_id)
-
-    def _request_task_success(self, session, **args):
-        task_id = args['task_id']
-        self.task_sessions[task_id] = session
-        self.task_service.send_task_request(session, **args)
-
-    def _request_task_error(self, error, task_id):
-        self.task_computer.task_request_rejected(task_id, "Connection failed")
-        self.task_computer.session_timeout()
-        self.task_keeper.remove_task_header(task_id)
-        self.task_manager.comp_task_keeper.request_failure(task_id)
-        logger.warning("Request failed for task {}: {}"
-                       .format(task_id, error))
-
-    def send_task_failed(self, subtask_id, task_id, err_msg, owner):
-        Trust.REQUESTED.decrease(owner.key)
-
-        if subtask_id not in self.failures_to_send:
-            self.failures_to_send[subtask_id] = WaitingTaskFailure(
-                task_id, subtask_id, err_msg, owner
-            )
-
-    def pull_resources(self, task_id, resources, client_options=None):
-        self.client.pull_resources(task_id, resources,
-                                   client_options=client_options)
-
-    def send_result(self, subtask_id, task_id, computing_time, result, owner):
-
-        if subtask_id in self.results_to_send:
-            raise RuntimeError("Unknown subtask_id: {}".format(subtask_id))
-
-        Trust.REQUESTED.increase(owner.key)
-
-        task_result_manager = self.task_manager.task_result_manager
-        comp_task_keeper = self.task_manager.comp_task_keeper
-        value = comp_task_keeper.get_value(task_id, computing_time)
-
-        if self.client.transaction_system:
-            self.client.transaction_system.incomes_keeper.expect(
-                sender_node_id=owner.key,
-                p2p_node=owner,
-                task_id=task_id,
-                subtask_id=subtask_id,
-                value=value,
-            )
-
-        resource_manager = task_result_manager.resource_manager
-        resource_options = resource_manager.build_client_options(self.node.key)
-        resource_secret = task_result_manager.gen_secret()
-
-        def success(path_and_hash):
-            logger.debug("Task server: task result: %r", path_and_hash)
-            self.results_to_send[subtask_id] = WaitingTaskResult(
-                task_id,
-                subtask_id,
-                computing_time,
-                path_and_hash[1],
-                resource_secret,
-                resource_options,
-                owner
-            )
-
-        def error(exc):
-            logger.error("Couldn't create a task result package for "
-                         "subtask %r: %r", subtask_id, exc)
-
-            if isinstance(exc, EnvironmentError):
-                self.retry_sending_task_result(subtask_id)
-            else:
-                self.send_task_failed(subtask_id, task_id, str(exc), owner)
-
-        request = AsyncRequest(task_result_manager.create,
-                               self.node,
-                               # FIXME: introduced for backwards compatibility
-                               TaskResultWrapper(task_id, subtask_id,
-                                                 result, owner),
-                               client_options=resource_options,
-                               key_or_secret=resource_secret)
-
-        async_run(request, success=success, error=error)
-        return True
-
-    def get_task_headers(self):
-        ths = self.task_keeper.get_all_tasks() + \
-              self.task_manager.get_task_headers()
-        return ths #[th.to_dict() for th in ths]
-
-    def add_task_header(self, th_dict_repr):
-        try:
-            if not self.verify_header_sig(th_dict_repr):
-                raise Exception("Invalid signature")
-
-            task_id = th_dict_repr["task_id"]
-            key_id = th_dict_repr["task_owner_key_id"]
-            task_ids = list(self.task_manager.tasks.keys())
-            new_sig = True
-
-            if task_id in self.task_keeper.task_headers:
-                header = self.task_keeper.task_headers[task_id]
-                new_sig = th_dict_repr["signature"] != header.signature
-
-            if task_id not in task_ids and key_id != self.node.key and new_sig:
-                self.task_keeper.add_task_header(th_dict_repr)
-
-            return True
-        except Exception as err:
-            logger.warning("Wrong task header received {}".format(err))
-            return False
-
-    def remove_task_header(self, task_id):
-        self.task_keeper.remove_task_header(task_id)
-
-    def add_task_session(self, subtask_id, session):
-        self.task_sessions[subtask_id] = session
-
-    def remove_task_session(self, task_session):
-        for key in list(self.task_sessions.keys()):
-            if self.task_sessions[key] == task_session:
-                self.task_sessions.pop(key)
-
-    def encrypt(self, message, public_key):
-        if public_key == 0:
-            return message
-        return self.keys_auth.encrypt(message, public_key)
-
-    def decrypt(self, message):
-        return self.keys_auth.decrypt(message)
-
-    def sign(self, data):
-        return self.keys_auth.sign(data)
-
-    def verify_sig(self, sig, data, public_key):
-        return self.keys_auth.verify(sig, data, public_key)
-
-    def verify_header_sig(self, th_dict_repr):
-        _bin = TaskHeader.dict_to_binary(th_dict_repr)
-        _sig = th_dict_repr["signature"]
-        _key = th_dict_repr["task_owner_key_id"]
-        return self.verify_sig(_sig, _bin, _key)
-
-    def get_subtask_ttl(self, task_id):
-        return self.task_manager.comp_task_keeper.get_subtask_ttl(task_id)
-
-    def task_result_sent(self, subtask_id):
-        return self.results_to_send.pop(subtask_id, None)
-
-    def retry_sending_task_result(self, subtask_id):
-        wtr = self.results_to_send.get(subtask_id, None)
-        if wtr:
-            wtr.already_sending = False
-
-    def change_timeouts(self, task_id, full_task_timeout, subtask_timeout):
-        self.task_manager.change_timeouts(task_id, full_task_timeout, subtask_timeout)
-
-    def get_task_computer_root(self):
-        return os.path.join(self.client.datadir, "ComputerRes")
-
-    def subtask_accepted(self, subtask_id, reward):
-        logger.debug("Subtask {} result accepted".format(subtask_id))
-        self.task_result_sent(subtask_id)
-
-    def subtask_rejected(self, subtask_id):
-        logger.debug("Subtask {} result rejected".format(subtask_id))
-        self.task_result_sent(subtask_id)
-        task_id = self.task_manager.comp_task_keeper.get_task_id_for_subtask(subtask_id)
-        if task_id is not None:
-            self.decrease_trust_payment(task_id)
-            # self.remove_task_header(task_id)
-            # TODO Inform transaction system and task manager about failed payment
-        else:
-            logger.warning("Not my subtask rejected {}".format(subtask_id))
-
-<<<<<<< HEAD
-=======
-    def reward_for_subtask_paid(self, subtask_id, reward, transaction_id,
-                                block_number):
-        logger.info(
-            "Received payment for subtask %r (val:%r, tid:%r, bn:%r)",
-            subtask_id,
-            reward,
-            transaction_id,
-            block_number
-        )
-        try:
-            expected_income = model.ExpectedIncome.get(subtask=subtask_id)
-        except model.ExpectedIncome.DoesNotExist:
-            logger.warning(
-                'Received unexpected payment for subtask %r'
-                '(val:%rGNT, tid: %r, bn:%r)',
-                subtask_id,
-                reward,
-                transaction_id,
-                block_number
-            )
-            return
-        if expected_income.value != reward:
-            logger.error(
-                "Reward mismatch for subtask: %r. expected: %r got: %r",
-                subtask_id,
-                expected_income.value,
-                reward
-            )
-            return
-        task_id = expected_income.task
-        node_id = expected_income.sender_node
-
-        # check that the reward has been successfully written in db
-        result = self.client.transaction_system.incomes_keeper.received(
-            sender_node_id=node_id,
-            task_id=task_id,
-            subtask_id=subtask_id,
-            transaction_id=transaction_id,
-            block_number=block_number,
-            value=reward,
-        )
-
-        # Trust is increased only after confirmation from incomes keeper
-        from golem.model import Income
-        if type(result) is Income:
-            Trust.PAYMENT.increase(node_id, self.max_trust)
-
-    def subtask_accepted(self, subtask_id, reward):
-        logger.debug("Subtask {} result accepted".format(subtask_id))
-        self.task_result_sent(subtask_id)
-
->>>>>>> c7478ad5
-    def subtask_failure(self, subtask_id, err):
-        logger.info("Computation for task {} failed: {}.".format(subtask_id, err))
-        node_id = self.task_manager.get_node_id_for_subtask(subtask_id)
-        Trust.COMPUTED.decrease(node_id)
-        self.task_manager.task_computation_failure(subtask_id, err)
-
-    def accept_result(self, subtask_id, account_info):
-        mod = min(max(self.task_manager.get_trust_mod(subtask_id), self.min_trust), self.max_trust)
-        Trust.COMPUTED.increase(account_info.key_id, mod)
-
-        task_id = self.task_manager.get_task_id(subtask_id)
-        value = self.task_manager.get_value(subtask_id)
-
-        if not value:
-            logger.info("Invaluable subtask: %r value: %r", subtask_id, value)
-            return
-
-        if not self.client.transaction_system:
-            logger.info("Transaction system not ready. Ignoring payment for subtask: %r", subtask_id)
-            return
-
-        if not account_info.eth_account.address:
-            logger.warning("Unknown payment address of %r (%r). Subtask: %r", account_info.node_name, account_info.addr, subtask_id)
-            return
-
-        payment = self.client.transaction_system.add_payment_info(
-            task_id, subtask_id, value, account_info)
-        logger.debug('Result accepted for subtask: %s Created payment: %r', subtask_id, payment)
-        return payment
-
-    def reject_result(self, subtask_id, key_id):
-        trust_mod = self.task_manager.get_trust_mod(subtask_id)
-        mod = min(max(trust_mod, self.min_trust), self.max_trust)
-        Trust.WRONG_COMPUTED.decrease(key_id, mod)
-
-    # TRUST
-
-    def increase_trust_payment(self, task_id):
-        node_id = self.task_manager.comp_task_keeper.get_node_for_task_id(task_id)
-        Trust.PAYMENT.increase(node_id, self.max_trust)
-
-    def decrease_trust_payment(self, task_id):
-        node_id = self.task_manager.comp_task_keeper.get_node_for_task_id(task_id)
-        Trust.PAYMENT.decrease(node_id, self.max_trust)
-
-    def get_computing_trust(self, node_id):
-        return self.client.get_computing_trust(node_id)
-
-    def receive_subtask_computation_time(self, subtask_id, computation_time):
-        self.task_manager.set_computation_time(subtask_id, computation_time)
-
-    def should_accept_provider(self, node_id):
-        if node_id in self.deny_set:
-            return False
-        trust = self.get_computing_trust(node_id)
-        logger.debug("Computing trust level: {}".format(trust))
-        return trust >= self.config_desc.computing_trust
-
-    def should_accept_requestor(self, node_id):
-        if node_id in self.deny_set:
-            return False
-        trust = self.client.get_requesting_trust(node_id)
-        logger.debug("Requesting trust level: {}".format(trust))
-        return trust >= self.config_desc.requesting_trust
-
-    def reward_for_subtask_paid(self, subtask_id, reward, transaction_id,
-                                block_number):
-        logger.info(
-            "Received payment for subtask %r (val:%r, tid:%r, bn:%r)",
-            subtask_id,
-            reward,
-            transaction_id,
-            block_number
-        )
-        try:
-            expected_income = model.ExpectedIncome.get(subtask=subtask_id)
-        except model.ExpectedIncome.DoesNotExist:
-            logger.warning(
-                'Received unexpected payment for subtask %r'
-                '(val:%rGNT, tid: %r, bn:%r)',
-                subtask_id,
-                reward,
-                transaction_id,
-                block_number
-            )
-            return
-        if expected_income.value != reward:
-            logger.error(
-                "Reward mismatch for subtask: %r. expected: %r got: %r",
-                subtask_id,
-                expected_income.value,
-                reward
-            )
-            return
-        task_id = expected_income.task
-        node_id = expected_income.sender_node
-        self.client.transaction_system.incomes_keeper.received(
-            sender_node_id=node_id,
-            task_id=task_id,
-            subtask_id=subtask_id,
-            transaction_id=transaction_id,
-            block_number=block_number,
-            value=reward,
-        )
-        Trust.PAYMENT.increase(node_id, self.max_trust)
-
-    def noop(self, *args, **kwargs):
-        args_, kwargs_ = args, kwargs  # avoid params name collision in logger
-        logger.debug('Noop(%r, %r)', args_, kwargs_)
-
-    #############################
-    # SYNC METHODS
-    #############################
-    def __remove_old_tasks(self):
-        self.task_keeper.remove_old_tasks()
-        nodes_with_timeouts = self.task_manager.check_timeouts()
-        for node_id in nodes_with_timeouts:
-            Trust.COMPUTED.decrease(node_id)
-
-    def _send_waiting_payments(self, elems_set, cb):
-
-        time_delta = datetime.timedelta(seconds=30)
-
-        for elem in elems_set.copy():
-
-            if hasattr(elem, '_last_try'):
-                now = datetime.datetime.now()
-                if now - elem._last_try < time_delta:
-                    continue
-
-            logger.debug('_send_waiting(): %r', elem)
-
-            elem._last_try = datetime.datetime.now()
-            subtask_id = elem.subtask
-            session = self._find_sessions(subtask_id)
-
-            logger.debug('_send_waiting() session :%r', session)
-
-            if session:
-                cb(session, elem)
-                return
-
-            p2p_node = elem.get_sender_node()
-            if p2p_node is None:
-                logger.debug('Empty node info in %r', elem)
-                elems_set.discard(elem)
-                continue
-
-            self.task_service.spawn_connect(
-                p2p_node.key,
-                addresses=p2p_node.get_addresses(),
-                cb=lambda session, e=elem: cb(session, e),
-                eb=lambda error, e=elem: elems_set.discard(e)
-            )
-
-    def send_waiting_payment_requests(self):
-        self._send_waiting_payments(
-            elems_set=self.payment_requests_to_send,
-            cb=self._send_waiting_payment_request
-        )
-
-    def _send_waiting_payment_request(self, session, payment):
-        self.payment_requests_to_send.discard(payment)
-        self.task_service.send_payment_request(session, payment.subtask)
-
-    def send_waiting_payments(self):
-        self._send_waiting_payments(
-            elems_set=self.payments_to_send,
-            cb=self._send_waiting_payment
-        )
-
-    def _send_waiting_payment(self, session, payment):
-        self.payments_to_send.discard(payment)
-        self.task_service.send_payment(session, payment.subtask)
-
-    def send_waiting_results(self):
-        self.send_results()
-        self.send_failures()
-
-    def send_results(self):
-        for subtask_id in list(self.results_to_send.keys()):
-            wtr = self.results_to_send[subtask_id]
-            if not wtr.can_send():
-                continue
-
-            wtr.mark_sending()
-            session = self.task_sessions.get(subtask_id)
-
-            if session:
-                self._send_result(session, wtr)
-            else:
-                self.task_service.spawn_connect(
-                    wtr.owner.key,
-                    addresses=wtr.owner.get_addresses(),
-                    cb=lambda session, w=wtr: self._send_result(session, w),
-                    eb=lambda error, w=wtr: self._send_result_failure(w)
-                )
-
-    def _send_result(self, session, wtr):
-        self.task_sessions[wtr.subtask_id] = session
-        self.results_to_send.pop(wtr.subtask_id, None)
-        self.task_service.send_result(
-            session,
-            wtr.subtask_id,
-            wtr.computing_time,
-            wtr.resource_hash,
-            wtr.resource_secret,
-            wtr.resource_options
-        )
-
-    def _send_result_failure(self, wtr):
-        wtr.reset(self.config_desc.max_results_sending_delay)
-
-    def send_failures(self):
-        for subtask_id in list(self.failures_to_send.keys()):
-            wtf = self.failures_to_send[subtask_id]
-            session = self._find_sessions(subtask_id)
-
-            if session:
-                self._send_failure(session, wtf)
-            else:
-                self.task_service.spawn_connect(
-                    wtf.owner.key,
-                    addresses=wtf.owner.get_addresses(),
-                    cb=lambda session, w=wtf: self._send_failure(session, w),
-                    eb=self.noop
-                )
-
-        # FIXME: Is this the right approach?
-        self.failures_to_send.clear()
-
-    def _send_failure(self, session, wtf):
-        self.failures_to_send.pop(wtf.subtask_id, None)
-        self.task_service.send_failure(session, wtf.subtask_id, wtf.err_msg)
-
-    def _find_sessions(self, subtask_id):
-        return self.task_sessions.get(subtask_id)
-
-    @staticmethod
-    def __get_task_manager_root(datadir):
-        return os.path.join(datadir, "res")
-
-
-class WaitingTaskResult(object):
-    def __init__(self, task_id, subtask_id, computing_time,
-                 resource_hash, resource_secret, resource_options,
-                 owner, last_sending_trial=0, delay_time=0):
-
-        self.task_id = task_id
-        self.subtask_id = subtask_id
-        self.computing_time = computing_time
-        self.resource_hash = resource_hash
-        self.resource_secret = resource_secret
-        self.resource_options = resource_options
-        self.owner = owner
-
-        self.last_sending_trial = last_sending_trial
-        self.delay_time = delay_time
-
-        self.already_sending = False
-
-    def can_send(self):
-        return not self.already_sending and \
-               time.time() - self.last_sending_trial > self.delay_time
-
-    def mark_sending(self):
-        self.already_sending = True
-        self.last_sending_trial = time.time()
-
-    def reset(self, delay_time):
-        self.last_sending_trial = time.time()
-        self.delay_time = delay_time
-        self.already_sending = False
-
-
-class WaitingTaskFailure(object):
-    def __init__(self, task_id, subtask_id, err_msg, owner):
-
-        self.task_id = task_id
-        self.subtask_id = subtask_id
-        self.owner = owner
-        self.err_msg = err_msg
-
-
-class TaskResultWrapper:
-
-    def __init__(self, task_id, subtask_id, result, owner):
-
-        self.task_id = task_id
-        self.subtask_id = subtask_id
-        self.result = result['data']
-        self.result_type = result['result_type']
-        self.owner = owner
-        self.owner_key_id = owner.key
+# -*- coding: utf-8 -*-
+import datetime
+import itertools
+import logging
+import os
+import time
+
+from pydispatch import dispatcher
+
+from golem import model
+from golem.core.async import async_run, AsyncRequest
+from golem.clientconfigdescriptor import ClientConfigDescriptor
+from golem.ranking.helper.trust import Trust
+from golem.task.deny import get_deny_set
+from golem.task.taskbase import TaskHeader
+from .taskcomputer import TaskComputer
+from .taskkeeper import TaskHeaderKeeper
+from .taskmanager import TaskManager
+
+logger = logging.getLogger('golem.task.taskserver')
+
+
+tmp_cycler = itertools.cycle(list(range(550)))
+
+
+class TaskServer:
+    def __init__(self, node,
+                 config_desc: ClientConfigDescriptor(),
+                 keys_auth,
+                 client,
+                 task_service,
+                 use_ipv6=False,
+                 use_docker_machine_manager=True):
+
+        self.node = node
+        self.client = client
+        self.keys_auth = keys_auth
+        self.config_desc = config_desc
+
+        self.task_keeper = TaskHeaderKeeper(
+            client.environments_manager,
+            min_price=config_desc.min_price
+        )
+        self.task_manager = TaskManager(
+            config_desc.node_name,
+            self.node,
+            self.keys_auth,
+            root_path=self.__get_task_manager_root(client.datadir),
+            tasks_dir=os.path.join(client.datadir, 'tasks')
+        )
+        self.task_computer = TaskComputer(
+            config_desc.node_name,
+            task_server=self,
+            use_docker_machine_manager=use_docker_machine_manager
+        )
+
+        self.task_manager.listen_address =\
+            self.node.pub_addr or self.node.prv_addr
+        self.task_manager.listen_port = self.client.get_p2p_port()
+        self.task_manager.node = self.node
+        self.task_service = task_service
+
+        self.task_sessions = {}
+
+        self.max_trust = 1.0
+        self.min_trust = 0.0
+
+        self.last_messages = []
+        self.last_message_time_threshold = config_desc.task_session_timeout
+
+        self.results_to_send = {}
+        self.failures_to_send = {}
+        self.payments_to_send = set()
+        self.payment_requests_to_send = set()
+
+        self.deny_set = get_deny_set(datadir=client.datadir)
+
+        dispatcher.connect(self.paymentprocessor_listener,
+                           signal="golem.paymentprocessor")
+        dispatcher.connect(self.transactions_listener,
+                           signal="golem.transactions")
+
+    def paymentprocessor_listener(self, sender, signal, event='default', **kwargs):
+        if event != 'payment.confirmed':
+            return
+        payment = kwargs.pop('payment')
+        logging.debug('Notified about payment.confirmed: %r', payment)
+        self.payments_to_send.add(payment)
+
+    def transactions_listener(self, sender, signal, event='default', **kwargs):
+        if event != 'expected_income':
+            return
+        expected_income = kwargs.pop('expected_income')
+        logger.debug('REQUESTS_TO_SEND: expected_income')
+        self.payment_requests_to_send.add(expected_income)
+
+    def key_changed(self):
+        """React to the fact that key id has been changed. Inform task manager about new key """
+        self.task_manager.key_id = self.keys_auth.get_key_id()
+
+    def change_config(self, config_desc, run_benchmarks=False):
+        self.config_desc = config_desc
+        self.last_message_time_threshold = config_desc.task_session_timeout
+        self.task_manager.change_config(self.__get_task_manager_root(self.client.datadir))
+        self.task_computer.change_config(config_desc, run_benchmarks=run_benchmarks)
+        self.task_keeper.change_config(config_desc)
+
+    def sync_network(self):
+        self.send_waiting_results()
+        self.send_waiting_payments()
+        self.send_waiting_payment_requests()
+        self.task_computer.run()
+        self.__remove_old_tasks()
+
+        if next(tmp_cycler) == 0:
+            logger.debug('TASK SERVER TASKS DUMP: %r',
+                         self.task_manager.tasks)
+            logger.debug('TASK SERVER TASKS STATES: %r',
+                         self.task_manager.tasks_states)
+
+    def quit(self):
+        self.task_computer.quit()
+
+    def get_environment_by_id(self, env_id):
+        return self.task_keeper.environments_manager.get_environment_by_id(env_id)
+
+    # This method chooses random task from the network to compute on our machine
+    def request_task(self):
+        theader = self.task_keeper.get_task()
+        if not isinstance(theader, TaskHeader):
+            return None
+
+        task_id = theader.task_id
+        owner_id = theader.task_owner_key_id
+        max_price = theader.max_price
+
+        if not self.should_accept_requestor(owner_id):
+            return None
+        if self.config_desc.min_price > max_price:
+            return None
+
+        env = self.get_environment_by_id(theader.environment)
+        performance = env.get_performance(self.config_desc) or 0.0
+        address = (theader.task_owner_address, theader.task_owner_port)
+        eth_account = None
+
+        transaction_system = self.client.transaction_system
+        if transaction_system:
+            eth_account = transaction_system.get_payment_address()
+
+        kwargs = {
+            'task_id': task_id,
+            'performance': performance,
+            'price': self.config_desc.min_price,
+            'max_disk': self.config_desc.max_resource_size,
+            'max_memory': self.config_desc.max_memory_size,
+            'max_cpus': self.config_desc.num_cores,
+            'eth_account': eth_account
+        }
+
+        try:
+
+            self.task_manager.add_comp_task_request(theader, int(max_price))
+            self.task_service.spawn_connect(
+                owner_id,
+                [address],
+                lambda session: self._request_task_success(session, **kwargs),
+                lambda error: self._request_task_error(error, task_id)
+            )
+
+            return task_id
+
+        except Exception as err:
+            self._request_task_error(err, task_id)
+
+    def _request_task_success(self, session, **args):
+        task_id = args['task_id']
+        self.task_sessions[task_id] = session
+        self.task_service.send_task_request(session, **args)
+
+    def _request_task_error(self, error, task_id):
+        self.task_computer.task_request_rejected(task_id, "Connection failed")
+        self.task_computer.session_timeout()
+        self.task_keeper.remove_task_header(task_id)
+        self.task_manager.comp_task_keeper.request_failure(task_id)
+        logger.warning("Request failed for task {}: {}"
+                       .format(task_id, error))
+
+    def send_task_failed(self, subtask_id, task_id, err_msg, owner):
+        Trust.REQUESTED.decrease(owner.key)
+
+        if subtask_id not in self.failures_to_send:
+            self.failures_to_send[subtask_id] = WaitingTaskFailure(
+                task_id, subtask_id, err_msg, owner
+            )
+
+    def pull_resources(self, task_id, resources, client_options=None):
+        self.client.pull_resources(task_id, resources,
+                                   client_options=client_options)
+
+    def send_result(self, subtask_id, task_id, computing_time, result, owner):
+
+        if subtask_id in self.results_to_send:
+            raise RuntimeError("Unknown subtask_id: {}".format(subtask_id))
+
+        Trust.REQUESTED.increase(owner.key)
+
+        task_result_manager = self.task_manager.task_result_manager
+        comp_task_keeper = self.task_manager.comp_task_keeper
+        value = comp_task_keeper.get_value(task_id, computing_time)
+
+        if self.client.transaction_system:
+            self.client.transaction_system.incomes_keeper.expect(
+                sender_node_id=owner.key,
+                p2p_node=owner,
+                task_id=task_id,
+                subtask_id=subtask_id,
+                value=value,
+            )
+
+        resource_manager = task_result_manager.resource_manager
+        resource_options = resource_manager.build_client_options(self.node.key)
+        resource_secret = task_result_manager.gen_secret()
+
+        def success(path_and_hash):
+            logger.debug("Task server: task result: %r", path_and_hash)
+            self.results_to_send[subtask_id] = WaitingTaskResult(
+                task_id,
+                subtask_id,
+                computing_time,
+                path_and_hash[1],
+                resource_secret,
+                resource_options,
+                owner
+            )
+
+        def error(exc):
+            logger.error("Couldn't create a task result package for "
+                         "subtask %r: %r", subtask_id, exc)
+
+            if isinstance(exc, EnvironmentError):
+                self.retry_sending_task_result(subtask_id)
+            else:
+                self.send_task_failed(subtask_id, task_id, str(exc), owner)
+
+        request = AsyncRequest(task_result_manager.create,
+                               self.node,
+                               # FIXME: introduced for backwards compatibility
+                               TaskResultWrapper(task_id, subtask_id,
+                                                 result, owner),
+                               client_options=resource_options,
+                               key_or_secret=resource_secret)
+
+        async_run(request, success=success, error=error)
+        return True
+
+    def get_task_headers(self):
+        ths = self.task_keeper.get_all_tasks() + \
+              self.task_manager.get_task_headers()
+        return ths #[th.to_dict() for th in ths]
+
+    def add_task_header(self, th_dict_repr):
+        try:
+            if not self.verify_header_sig(th_dict_repr):
+                raise Exception("Invalid signature")
+
+            task_id = th_dict_repr["task_id"]
+            key_id = th_dict_repr["task_owner_key_id"]
+            task_ids = list(self.task_manager.tasks.keys())
+            new_sig = True
+
+            if task_id in self.task_keeper.task_headers:
+                header = self.task_keeper.task_headers[task_id]
+                new_sig = th_dict_repr["signature"] != header.signature
+
+            if task_id not in task_ids and key_id != self.node.key and new_sig:
+                self.task_keeper.add_task_header(th_dict_repr)
+
+            return True
+        except Exception as err:
+            logger.warning("Wrong task header received {}".format(err))
+            return False
+
+    def remove_task_header(self, task_id):
+        self.task_keeper.remove_task_header(task_id)
+
+    def add_task_session(self, subtask_id, session):
+        self.task_sessions[subtask_id] = session
+
+    def remove_task_session(self, task_session):
+        for key in list(self.task_sessions.keys()):
+            if self.task_sessions[key] == task_session:
+                self.task_sessions.pop(key)
+
+    def encrypt(self, message, public_key):
+        if public_key == 0:
+            return message
+        return self.keys_auth.encrypt(message, public_key)
+
+    def decrypt(self, message):
+        return self.keys_auth.decrypt(message)
+
+    def sign(self, data):
+        return self.keys_auth.sign(data)
+
+    def verify_sig(self, sig, data, public_key):
+        return self.keys_auth.verify(sig, data, public_key)
+
+    def verify_header_sig(self, th_dict_repr):
+        _bin = TaskHeader.dict_to_binary(th_dict_repr)
+        _sig = th_dict_repr["signature"]
+        _key = th_dict_repr["task_owner_key_id"]
+        return self.verify_sig(_sig, _bin, _key)
+
+    def get_subtask_ttl(self, task_id):
+        return self.task_manager.comp_task_keeper.get_subtask_ttl(task_id)
+
+    def task_result_sent(self, subtask_id):
+        return self.results_to_send.pop(subtask_id, None)
+
+    def retry_sending_task_result(self, subtask_id):
+        wtr = self.results_to_send.get(subtask_id, None)
+        if wtr:
+            wtr.already_sending = False
+
+    def change_timeouts(self, task_id, full_task_timeout, subtask_timeout):
+        self.task_manager.change_timeouts(task_id, full_task_timeout, subtask_timeout)
+
+    def get_task_computer_root(self):
+        return os.path.join(self.client.datadir, "ComputerRes")
+
+    def subtask_accepted(self, subtask_id, reward):
+        logger.debug("Subtask {} result accepted".format(subtask_id))
+        self.task_result_sent(subtask_id)
+
+    def subtask_rejected(self, subtask_id):
+        logger.debug("Subtask {} result rejected".format(subtask_id))
+        self.task_result_sent(subtask_id)
+        task_id = self.task_manager.comp_task_keeper.get_task_id_for_subtask(subtask_id)
+        if task_id is not None:
+            self.decrease_trust_payment(task_id)
+            # self.remove_task_header(task_id)
+            # TODO Inform transaction system and task manager about failed payment
+        else:
+            logger.warning("Not my subtask rejected {}".format(subtask_id))
+
+    def subtask_failure(self, subtask_id, err):
+        logger.info("Computation for task {} failed: {}.".format(subtask_id, err))
+        node_id = self.task_manager.get_node_id_for_subtask(subtask_id)
+        Trust.COMPUTED.decrease(node_id)
+        self.task_manager.task_computation_failure(subtask_id, err)
+
+    def accept_result(self, subtask_id, account_info):
+        mod = min(max(self.task_manager.get_trust_mod(subtask_id), self.min_trust), self.max_trust)
+        Trust.COMPUTED.increase(account_info.key_id, mod)
+
+        task_id = self.task_manager.get_task_id(subtask_id)
+        value = self.task_manager.get_value(subtask_id)
+        if not value:
+            logger.info("Invaluable subtask: %r value: %r", subtask_id, value)
+            return
+
+        if not self.client.transaction_system:
+            logger.info("Transaction system not ready. Ignoring payment for subtask: %r", subtask_id)
+            return
+
+        if not account_info.eth_account.address:
+            logger.warning("Unknown payment address of %r (%r). Subtask: %r", account_info.node_name, account_info.addr, subtask_id)
+            return
+
+        payment = self.client.transaction_system.add_payment_info(
+            task_id, subtask_id, value, account_info)
+        logger.debug('Result accepted for subtask: %s Created payment: %r', subtask_id, payment)
+        return payment
+
+    def reject_result(self, subtask_id, key_id):
+        trust_mod = self.task_manager.get_trust_mod(subtask_id)
+        mod = min(max(trust_mod, self.min_trust), self.max_trust)
+        Trust.WRONG_COMPUTED.decrease(key_id, mod)
+
+    # TRUST
+
+    def increase_trust_payment(self, task_id):
+        node_id = self.task_manager.comp_task_keeper.get_node_for_task_id(task_id)
+        Trust.PAYMENT.increase(node_id, self.max_trust)
+
+    def decrease_trust_payment(self, task_id):
+        node_id = self.task_manager.comp_task_keeper.get_node_for_task_id(task_id)
+        Trust.PAYMENT.decrease(node_id, self.max_trust)
+
+    def get_computing_trust(self, node_id):
+        return self.client.get_computing_trust(node_id)
+
+    def receive_subtask_computation_time(self, subtask_id, computation_time):
+        self.task_manager.set_computation_time(subtask_id, computation_time)
+
+    def should_accept_provider(self, node_id):
+        if node_id in self.deny_set:
+            return False
+        trust = self.get_computing_trust(node_id)
+        logger.debug("Computing trust level: {}".format(trust))
+        return trust >= self.config_desc.computing_trust
+
+    def should_accept_requestor(self, node_id):
+        if node_id in self.deny_set:
+            return False
+        trust = self.client.get_requesting_trust(node_id)
+        logger.debug("Requesting trust level: {}".format(trust))
+        return trust >= self.config_desc.requesting_trust
+
+    def reward_for_subtask_paid(self, subtask_id, reward, transaction_id,
+                                block_number):
+        logger.info(
+            "Received payment for subtask %r (val:%r, tid:%r, bn:%r)",
+            subtask_id,
+            reward,
+            transaction_id,
+            block_number
+        )
+        try:
+            expected_income = model.ExpectedIncome.get(subtask=subtask_id)
+        except model.ExpectedIncome.DoesNotExist:
+            logger.warning(
+                'Received unexpected payment for subtask %r'
+                '(val:%rGNT, tid: %r, bn:%r)',
+                subtask_id,
+                reward,
+                transaction_id,
+                block_number
+            )
+            return
+        if expected_income.value != reward:
+            logger.error(
+                "Reward mismatch for subtask: %r. expected: %r got: %r",
+                subtask_id,
+                expected_income.value,
+                reward
+            )
+            return
+        task_id = expected_income.task
+        node_id = expected_income.sender_node
+
+        # check that the reward has been successfully written in db
+        result = self.client.transaction_system.incomes_keeper.received(
+            sender_node_id=node_id,
+            task_id=task_id,
+            subtask_id=subtask_id,
+            transaction_id=transaction_id,
+            block_number=block_number,
+            value=reward,
+        )
+
+        # Trust is increased only after confirmation from incomes keeper
+        from golem.model import Income
+        if type(result) is Income:
+            Trust.PAYMENT.increase(node_id, self.max_trust)
+
+    def noop(self, *args, **kwargs):
+        args_, kwargs_ = args, kwargs  # avoid params name collision in logger
+        logger.debug('Noop(%r, %r)', args_, kwargs_)
+
+    #############################
+    # SYNC METHODS
+    #############################
+    def __remove_old_tasks(self):
+        self.task_keeper.remove_old_tasks()
+        nodes_with_timeouts = self.task_manager.check_timeouts()
+        for node_id in nodes_with_timeouts:
+            Trust.COMPUTED.decrease(node_id)
+
+    def _send_waiting_payments(self, elems_set, cb):
+
+        time_delta = datetime.timedelta(seconds=30)
+
+        for elem in elems_set.copy():
+
+            if hasattr(elem, '_last_try'):
+                now = datetime.datetime.now()
+                if now - elem._last_try < time_delta:
+                    continue
+
+            logger.debug('_send_waiting(): %r', elem)
+
+            elem._last_try = datetime.datetime.now()
+            subtask_id = elem.subtask
+            session = self._find_sessions(subtask_id)
+
+            logger.debug('_send_waiting() session :%r', session)
+
+            if session:
+                cb(session, elem)
+                return
+
+            p2p_node = elem.get_sender_node()
+            if p2p_node is None:
+                logger.debug('Empty node info in %r', elem)
+                elems_set.discard(elem)
+                continue
+
+            self.task_service.spawn_connect(
+                p2p_node.key,
+                addresses=p2p_node.get_addresses(),
+                cb=lambda session, e=elem: cb(session, e),
+                eb=lambda error, e=elem: elems_set.discard(e)
+            )
+
+    def send_waiting_payment_requests(self):
+        self._send_waiting_payments(
+            elems_set=self.payment_requests_to_send,
+            cb=self._send_waiting_payment_request
+        )
+
+    def _send_waiting_payment_request(self, session, payment):
+        self.payment_requests_to_send.discard(payment)
+        self.task_service.send_payment_request(session, payment.subtask)
+
+    def send_waiting_payments(self):
+        self._send_waiting_payments(
+            elems_set=self.payments_to_send,
+            cb=self._send_waiting_payment
+        )
+
+    def _send_waiting_payment(self, session, payment):
+        self.payments_to_send.discard(payment)
+        self.task_service.send_payment(session, payment.subtask)
+
+    def send_waiting_results(self):
+        self.send_results()
+        self.send_failures()
+
+    def send_results(self):
+        for subtask_id in list(self.results_to_send.keys()):
+            wtr = self.results_to_send[subtask_id]
+            if not wtr.can_send():
+                continue
+
+            wtr.mark_sending()
+            session = self.task_sessions.get(subtask_id)
+
+            if session:
+                self._send_result(session, wtr)
+            else:
+                self.task_service.spawn_connect(
+                    wtr.owner.key,
+                    addresses=wtr.owner.get_addresses(),
+                    cb=lambda session, w=wtr: self._send_result(session, w),
+                    eb=lambda error, w=wtr: self._send_result_failure(w)
+                )
+
+    def _send_result(self, session, wtr):
+        self.task_sessions[wtr.subtask_id] = session
+        self.results_to_send.pop(wtr.subtask_id, None)
+        self.task_service.send_result(
+            session,
+            wtr.subtask_id,
+            wtr.computing_time,
+            wtr.resource_hash,
+            wtr.resource_secret,
+            wtr.resource_options
+        )
+
+    def _send_result_failure(self, wtr):
+        wtr.reset(self.config_desc.max_results_sending_delay)
+
+    def send_failures(self):
+        for subtask_id in list(self.failures_to_send.keys()):
+            wtf = self.failures_to_send[subtask_id]
+            session = self._find_sessions(subtask_id)
+
+            if session:
+                self._send_failure(session, wtf)
+            else:
+                self.task_service.spawn_connect(
+                    wtf.owner.key,
+                    addresses=wtf.owner.get_addresses(),
+                    cb=lambda session, w=wtf: self._send_failure(session, w),
+                    eb=self.noop
+                )
+
+        # FIXME: Is this the right approach?
+        self.failures_to_send.clear()
+
+    def _send_failure(self, session, wtf):
+        self.failures_to_send.pop(wtf.subtask_id, None)
+        self.task_service.send_failure(session, wtf.subtask_id, wtf.err_msg)
+
+    def _find_sessions(self, subtask_id):
+        return self.task_sessions.get(subtask_id)
+
+    @staticmethod
+    def __get_task_manager_root(datadir):
+        return os.path.join(datadir, "res")
+
+
+class WaitingTaskResult(object):
+    def __init__(self, task_id, subtask_id, computing_time,
+                 resource_hash, resource_secret, resource_options,
+                 owner, last_sending_trial=0, delay_time=0):
+
+        self.task_id = task_id
+        self.subtask_id = subtask_id
+        self.computing_time = computing_time
+        self.resource_hash = resource_hash
+        self.resource_secret = resource_secret
+        self.resource_options = resource_options
+        self.owner = owner
+
+        self.last_sending_trial = last_sending_trial
+        self.delay_time = delay_time
+
+        self.already_sending = False
+
+    def can_send(self):
+        return not self.already_sending and \
+               time.time() - self.last_sending_trial > self.delay_time
+
+    def mark_sending(self):
+        self.already_sending = True
+        self.last_sending_trial = time.time()
+
+    def reset(self, delay_time):
+        self.last_sending_trial = time.time()
+        self.delay_time = delay_time
+        self.already_sending = False
+
+
+class WaitingTaskFailure(object):
+    def __init__(self, task_id, subtask_id, err_msg, owner):
+
+        self.task_id = task_id
+        self.subtask_id = subtask_id
+        self.owner = owner
+        self.err_msg = err_msg
+
+
+class TaskResultWrapper:
+
+    def __init__(self, task_id, subtask_id, result, owner):
+
+        self.task_id = task_id
+        self.subtask_id = subtask_id
+        self.result = result['data']
+        self.result_type = result['result_type']
+        self.owner = owner
+        self.owner_key_id = owner.key