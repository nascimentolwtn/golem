import cPickle  # release version
<<<<<<< HEAD
import json   # debug version

import dill
=======
import logging

import sys
import traceback
>>>>>>> 752df64c

IS_DEBUG = False  # True - json, False - pickle

logger = logging.getLogger(__name__)


class SimpleSerializerDebug(object):
    """ Simple meta-class that serialize and deserialize objects to a json format"""
    @classmethod
    def dumps(cls, obj):
        """
        Serialize obj to a JSON format
        :param obj: object to be serialized
        :return str: serialized object in json format
        """
        return json.dumps(obj)

    @classmethod
    def loads(cls, data):
        """
        Deserialize data to a Python object
        :param str data: json object to be deserialized
        :return: deserialized Python object
        """
        return json.loads(data)


class SimpleSerializerRelease(object):
    """ Simple meta-class that serialize and deserialize objects to a pickle representation."""
    @classmethod
    def dumps(cls, obj):
        """
        Serialize obj to a pickle representation
        :param obj: object to be serialized
        :return str: serialized object in a pickle representation
        """
        return cPickle.dumps(obj)

    @classmethod
    def loads(cls, data):
        """
        Deserialize data to a Python object
        :param str data: pickle representation to be deserialized
        :return: deserialized Python object
        """
        return cPickle.loads(data)

<<<<<<< HEAD

class DILLSerializer(object):
    @classmethod
    def dumps(cls, obj):
        return dill.dumps(obj)

    @classmethod
    def loads(cls, data):
        return dill.loads(data)

=======
>>>>>>> 752df64c
if IS_DEBUG:
    SimpleSerializer = SimpleSerializerDebug
else:
    SimpleSerializer = SimpleSerializerRelease
<|MERGE_RESOLUTION|>--- conflicted
+++ resolved
@@ -1,75 +1,67 @@
-import cPickle  # release version
-<<<<<<< HEAD
-import json   # debug version
-
-import dill
-=======
-import logging
-
-import sys
-import traceback
->>>>>>> 752df64c
-
-IS_DEBUG = False  # True - json, False - pickle
-
-logger = logging.getLogger(__name__)
-
-
-class SimpleSerializerDebug(object):
-    """ Simple meta-class that serialize and deserialize objects to a json format"""
-    @classmethod
-    def dumps(cls, obj):
-        """
-        Serialize obj to a JSON format
-        :param obj: object to be serialized
-        :return str: serialized object in json format
-        """
-        return json.dumps(obj)
-
-    @classmethod
-    def loads(cls, data):
-        """
-        Deserialize data to a Python object
-        :param str data: json object to be deserialized
-        :return: deserialized Python object
-        """
-        return json.loads(data)
-
-
-class SimpleSerializerRelease(object):
-    """ Simple meta-class that serialize and deserialize objects to a pickle representation."""
-    @classmethod
-    def dumps(cls, obj):
-        """
-        Serialize obj to a pickle representation
-        :param obj: object to be serialized
-        :return str: serialized object in a pickle representation
-        """
-        return cPickle.dumps(obj)
-
-    @classmethod
-    def loads(cls, data):
-        """
-        Deserialize data to a Python object
-        :param str data: pickle representation to be deserialized
-        :return: deserialized Python object
-        """
-        return cPickle.loads(data)
-
-<<<<<<< HEAD
-
-class DILLSerializer(object):
-    @classmethod
-    def dumps(cls, obj):
-        return dill.dumps(obj)
-
-    @classmethod
-    def loads(cls, data):
-        return dill.loads(data)
-
-=======
->>>>>>> 752df64c
-if IS_DEBUG:
-    SimpleSerializer = SimpleSerializerDebug
-else:
-    SimpleSerializer = SimpleSerializerRelease
+import cPickle  # release version
+import json   # debug version
+import logging
+
+import dill
+
+
+IS_DEBUG = False  # True - json, False - pickle
+
+logger = logging.getLogger(__name__)
+
+
+class SimpleSerializerDebug(object):
+    """ Simple meta-class that serialize and deserialize objects to a json format"""
+    @classmethod
+    def dumps(cls, obj):
+        """
+        Serialize obj to a JSON format
+        :param obj: object to be serialized
+        :return str: serialized object in json format
+        """
+        return json.dumps(obj)
+
+    @classmethod
+    def loads(cls, data):
+        """
+        Deserialize data to a Python object
+        :param str data: json object to be deserialized
+        :return: deserialized Python object
+        """
+        return json.loads(data)
+
+
+class SimpleSerializerRelease(object):
+    """ Simple meta-class that serialize and deserialize objects to a pickle representation."""
+    @classmethod
+    def dumps(cls, obj):
+        """
+        Serialize obj to a pickle representation
+        :param obj: object to be serialized
+        :return str: serialized object in a pickle representation
+        """
+        return cPickle.dumps(obj)
+
+    @classmethod
+    def loads(cls, data):
+        """
+        Deserialize data to a Python object
+        :param str data: pickle representation to be deserialized
+        :return: deserialized Python object
+        """
+        return cPickle.loads(data)
+
+
+class DILLSerializer(object):
+    @classmethod
+    def dumps(cls, obj):
+        return dill.dumps(obj)
+
+    @classmethod
+    def loads(cls, data):
+        return dill.loads(data)
+
+if IS_DEBUG:
+    SimpleSerializer = SimpleSerializerDebug
+else:
+    SimpleSerializer = SimpleSerializerRelease